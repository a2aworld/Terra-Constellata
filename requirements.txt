--- conflicted
+++ resolved
@@ -69,12 +69,7 @@
 
 # Error tracking
 sentry-sdk==1.40.0
-
-<<<<<<< HEAD
-# Reinforcement Learning
-=======
 # Reinforcement Learning # ==2.0.0 # ==0.29.0
->>>>>>> 9d105982
 ray[rllib]==2.6.0
 optuna==3.3.0
 
